--- conflicted
+++ resolved
@@ -111,15 +111,8 @@
       const dbEmployees = await dbGetAllEmployees();
       const dbEmployee = dbEmployees.find((emp: any) => emp.id === employeeId);
       if (dbEmployee) {
-<<<<<<< HEAD
-        const normalized = this.normalizeEmployee(dbEmployee as any);
-        this.employees.set(employeeId, normalized);
-        employee = normalized;
-=======
-        const mapped = this.mapDbEmployeeToDomain(dbEmployee);
-        this.employees.set(employeeId, mapped);
-        employee = mapped;
->>>>>>> 8969d02c
+        this.employees.set(employeeId, dbEmployee);
+        employee = dbEmployee;
       }
     }
     return employee || null;
@@ -128,21 +121,11 @@
   async getAllEmployees(): Promise<Employee[]> {
     // Load from database and sync memory
     const dbEmployees = await dbGetAllEmployees();
-<<<<<<< HEAD
-    const normalizedEmployees = dbEmployees.map((emp: any) => this.normalizeEmployee(emp as any));
     // Update memory cache
-    for (const emp of normalizedEmployees) {
+    for (const emp of dbEmployees) {
       this.employees.set(emp.id, emp);
     }
-    return normalizedEmployees;
-=======
-    const mappedEmployees = dbEmployees.map((emp: any) => this.mapDbEmployeeToDomain(emp));
-    // Update memory cache
-    for (const emp of mappedEmployees) {
-      this.employees.set(emp.id, emp);
-    }
-    return mappedEmployees;
->>>>>>> 8969d02c
+    return dbEmployees;
   }
 
   async updateEmployee(employeeId: string, updates: Partial<Employee>): Promise<void> {
@@ -188,14 +171,7 @@
     if (!employeeSalaries || employeeSalaries.length === 0) {
       // Load from database
       const dbSalaries = await dbGetAllEmployeeSalaries();
-<<<<<<< HEAD
-      const employeeDbSalaries = dbSalaries
-        .filter((s: any) => s.employeeId === employeeId)
-        .map((s: any) => this.normalizeSalary(s));
-=======
-      const employeeDbSalariesRaw = dbSalaries.filter((s: any) => s.employeeId === employeeId);
-      const employeeDbSalaries = this.mapDbSalariesToDomain(employeeDbSalariesRaw);
->>>>>>> 8969d02c
+      const employeeDbSalaries = dbSalaries.filter(s => s.employeeId === employeeId);
       if (employeeDbSalaries.length > 0) {
         this.salaries.set(employeeId, employeeDbSalaries);
         employeeSalaries = employeeDbSalaries;
@@ -219,14 +195,7 @@
     if (!employeeSalaries || employeeSalaries.length === 0) {
       // Load from database
       const dbSalaries = await dbGetAllEmployeeSalaries();
-<<<<<<< HEAD
-      const employeeDbSalaries = dbSalaries
-        .filter((s: any) => s.employeeId === employeeId)
-        .map((s: any) => this.normalizeSalary(s));
-=======
-      const employeeDbSalariesRaw = dbSalaries.filter((s: any) => s.employeeId === employeeId);
-      const employeeDbSalaries = this.mapDbSalariesToDomain(employeeDbSalariesRaw);
->>>>>>> 8969d02c
+      const employeeDbSalaries = dbSalaries.filter(s => s.employeeId === employeeId);
       if (employeeDbSalaries.length > 0) {
         this.salaries.set(employeeId, employeeDbSalaries);
         employeeSalaries = employeeDbSalaries;
@@ -266,14 +235,7 @@
     if (!projectMultipliers || projectMultipliers.length === 0) {
       // Load from database
       const dbMultipliers = await dbGetAllProjectMultipliers();
-<<<<<<< HEAD
-      const projectDbMultipliers = dbMultipliers
-        .filter((m: any) => m.projectId === projectId)
-        .map((m: any) => this.normalizeProjectMultiplier(m));
-=======
-      const projectDbMultipliersRaw = dbMultipliers.filter((m: any) => m.projectId === projectId);
-      const projectDbMultipliers = this.mapDbMultipliersToDomain(projectDbMultipliersRaw);
->>>>>>> 8969d02c
+      const projectDbMultipliers = dbMultipliers.filter(m => m.projectId === projectId);
       if (projectDbMultipliers.length > 0) {
         this.multipliers.set(projectId, projectDbMultipliers);
         projectMultipliers = projectDbMultipliers;
@@ -297,14 +259,7 @@
     if (!projectMultipliers || projectMultipliers.length === 0) {
       // Load from database
       const dbMultipliers = await dbGetAllProjectMultipliers();
-<<<<<<< HEAD
-      const projectDbMultipliers = dbMultipliers
-        .filter((m: any) => m.projectId === projectId)
-        .map((m: any) => this.normalizeProjectMultiplier(m));
-=======
-      const projectDbMultipliersRaw = dbMultipliers.filter((m: any) => m.projectId === projectId);
-      const projectDbMultipliers = this.mapDbMultipliersToDomain(projectDbMultipliersRaw);
->>>>>>> 8969d02c
+      const projectDbMultipliers = dbMultipliers.filter(m => m.projectId === projectId);
       if (projectDbMultipliers.length > 0) {
         this.multipliers.set(projectId, projectDbMultipliers);
         projectMultipliers = projectDbMultipliers;
